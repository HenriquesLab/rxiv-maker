name: Docker Build & Release

on:
  push:
    branches: [main, dev]
    paths:
      - 'src/docker/images/base/Dockerfile'
      - 'pyproject.toml'
      - 'src/docker/images/base/build.sh'
      - 'src/docker/images/base/Makefile'
    paths-ignore:
      - '**.md'
      - 'docs/**'
      - 'tests/**'

  pull_request:
    branches: [main, dev]
    paths:
      - 'src/docker/images/base/Dockerfile'
      - 'pyproject.toml'
      - 'src/docker/images/base/build.sh'
      - 'src/docker/images/base/Makefile'
    paths-ignore:
      - '**.md'
      - 'docs/**'
      - 'tests/**'

  release:
    types: [published]

  workflow_dispatch:
    inputs:
      platforms:
        description: 'Platforms to build for'
        required: false
        default: 'linux/amd64,linux/arm64'
        type: string
      push_to_registry:
        description: 'Push to Docker Hub'
        required: false
        default: false
        type: boolean
      test_only:
        description: 'Build and test only (no push)'
        required: false
        default: false
        type: boolean

permissions:
  contents: read
  packages: write

concurrency:
  group: docker-build-${{ github.ref }}
  cancel-in-progress: true

env:
  FORCE_COLOR: 1
  DOCKER_BUILDKIT: 1
  REGISTRY: docker.io
  IMAGE_NAME: henriqueslab/rxiv-maker-base

jobs:
  # Simplified change detection
  detect-changes:
    name: Detect Changes
    runs-on: ubuntu-latest
    timeout-minutes: 5
    outputs:
      should-build: ${{ steps.decision.outputs.should-build }}

    steps:
      - name: Checkout code
        uses: actions/checkout@v5
        with:
          fetch-depth: 2

      - name: Detect file changes
        id: changes
        run: |
          echo "Checking for relevant file changes..."

          if git rev-parse HEAD~1 >/dev/null 2>&1; then
            CHANGED_FILES=$(git diff --name-only HEAD~1 HEAD)
          else
            echo "⚠️ Initial commit detected"
            CHANGED_FILES=$(git show --name-only --pretty=format: HEAD)
          fi

          echo "Changed files:"
          echo "$CHANGED_FILES"

          # Check for Dockerfile changes
          if echo "$CHANGED_FILES" | grep -E '^src/docker/images/base/Dockerfile$'; then
            echo "dockerfile=true" >> $GITHUB_OUTPUT
            echo "📝 Dockerfile changed"
          else
            echo "dockerfile=false" >> $GITHUB_OUTPUT
          fi

          # Check for dependency changes
          if echo "$CHANGED_FILES" | grep -E '^pyproject.toml$'; then
            echo "dependencies=true" >> $GITHUB_OUTPUT
            echo "📦 Dependencies changed"
          else
            echo "dependencies=false" >> $GITHUB_OUTPUT
          fi

          # Check for build script changes
          if echo "$CHANGED_FILES" | grep -E '^src/docker/images/base/(build\.sh|Makefile)$'; then
            echo "build-scripts=true" >> $GITHUB_OUTPUT
            echo "🔧 Build scripts changed"
          else
            echo "build-scripts=false" >> $GITHUB_OUTPUT
          fi

      - name: Build decision
        id: decision
        run: |
          # Simple build decision logic
          if [ "${{ github.event_name }}" == "workflow_dispatch" ]; then
            echo "should-build=true" >> $GITHUB_OUTPUT
            echo "🚀 Manual trigger - will build"
          elif [ "${{ github.event_name }}" == "release" ]; then
            echo "should-build=true" >> $GITHUB_OUTPUT
            echo "🏷️ Release trigger - will build"
          elif [ "${{ steps.changes.outputs.dockerfile }}" == "true" ] || \
               [ "${{ steps.changes.outputs.dependencies }}" == "true" ] || \
               [ "${{ steps.changes.outputs.build-scripts }}" == "true" ]; then
            echo "should-build=true" >> $GITHUB_OUTPUT
            echo "📋 Relevant changes detected - will build"
          else
            echo "should-build=false" >> $GITHUB_OUTPUT
            echo "⏭️ No relevant changes - skipping build"
          fi

  # Build and test Docker image
  build-and-test:
    name: Build & Test Docker Image
    runs-on: ubuntu-latest
    needs: detect-changes
    if: needs.detect-changes.outputs.should-build == 'true'
    timeout-minutes: 60

    strategy:
      fail-fast: false
      matrix:
        platform: [linux/amd64, linux/arm64]

    steps:
      - name: Checkout code
        uses: actions/checkout@v5

      - name: Set up QEMU
        uses: docker/setup-qemu-action@v3

      - name: Set platform slug
        id: platform
        run: |
          PLATFORM_SLUG=$(echo "${{ matrix.platform }}" | sed 's/\//-/g')
          echo "slug=$PLATFORM_SLUG" >> $GITHUB_OUTPUT
          echo "Platform: ${{ matrix.platform }} -> Slug: $PLATFORM_SLUG"

      - name: Set up Docker Buildx
        uses: docker/setup-buildx-action@v3
        with:
          platforms: ${{ matrix.platform }}

      - name: Extract metadata
        id: meta
        uses: docker/metadata-action@v5
        with:
          images: ${{ env.IMAGE_NAME }}
          tags: |
            type=ref,event=branch
            type=ref,event=pr
            type=semver,pattern={{version}}
            type=sha,prefix=sha-
            type=raw,value=latest,enable={{is_default_branch}}

      - name: Build Docker image
        uses: docker/build-push-action@v5
        timeout-minutes: 45
        with:
          context: .
          file: src/docker/images/base/Dockerfile
          platforms: ${{ matrix.platform }}
          push: false
          tags: ${{ steps.meta.outputs.tags }}
          labels: ${{ steps.meta.outputs.labels }}
          cache-from: type=gha,scope=build-${{ matrix.platform }}
          cache-to: type=gha,scope=build-${{ matrix.platform }},mode=max
          outputs: type=docker,dest=/tmp/image-${{ steps.platform.outputs.slug }}.tar

      - name: Upload image artifact
        uses: actions/upload-artifact@v4
        with:
          name: docker-image-${{ steps.platform.outputs.slug }}
          path: /tmp/image-${{ steps.platform.outputs.slug }}.tar
          retention-days: 1

  # Test the built images
  test-images:
    name: Test Docker Images
    runs-on: ubuntu-latest
    needs: [detect-changes, build-and-test]
    if: needs.detect-changes.outputs.should-build == 'true'
    timeout-minutes: 20

    steps:
      - name: Checkout code
        uses: actions/checkout@v5

      - name: Download image artifacts
        uses: actions/download-artifact@v5
        with:
          pattern: docker-image-*
          merge-multiple: true

      - name: Load Docker images
        run: |
          # Load all built images
          for image_file in docker-image-*.tar; do
            if [ -f "$image_file" ]; then
              echo "Loading $image_file..."
              docker load --input "$image_file"
            fi
          done

          # List loaded images
          docker images | grep henriqueslab/rxiv-maker-base || echo "No images found"

          # Ensure a :latest tag exists for tests
          if ! docker images --format '{{.Repository}}:{{.Tag}}' | grep -q '^henriqueslab/rxiv-maker-base:latest$'; then
            most_recent=$(docker images --format '{{.Repository}}:{{.Tag}}' | awk '/^henriqueslab\/rxiv-maker-base:/ {print; exit}')
            if [ -n "$most_recent" ]; then
              echo "Tagging $most_recent as henriqueslab/rxiv-maker-base:latest for tests"
              docker tag "$most_recent" henriqueslab/rxiv-maker-base:latest
            fi
          fi

      - name: Test Docker image
        run: |
          echo "🧪 Testing built Docker image..."
          docker run --rm henriqueslab/rxiv-maker-base:latest python3 -c "
          import sys
          print(f'Python version: {sys.version}')
          print('✅ Docker image test successful!')
          "

  # Push to Docker Hub (only on main branch or releases)
  push-to-registry:
    name: Push to Docker Hub
    runs-on: ubuntu-latest
    needs: [detect-changes, build-and-test, test-images]
    if: |
      needs.detect-changes.outputs.should-build == 'true' &&
      (
        github.ref == 'refs/heads/main' ||
        github.event_name == 'release' ||
        (github.event_name == 'workflow_dispatch' && github.event.inputs.push_to_registry == 'true')
      ) &&
      github.event.inputs.test_only != 'true'
    timeout-minutes: 30

    steps:
      - name: Checkout code
        uses: actions/checkout@v5

      - name: Set up Docker Buildx
        uses: docker/setup-buildx-action@v3
        with:
          platforms: linux/amd64,linux/arm64

      - name: Log in to Docker Hub
        uses: docker/login-action@v3
        with:
          username: ${{ secrets.DOCKER_USERNAME }}
          password: ${{ secrets.DOCKER_PUSH }}

      - name: Extract metadata
        id: meta
        uses: docker/metadata-action@v5
        with:
          images: ${{ env.IMAGE_NAME }}
          tags: |
            type=ref,event=branch
            type=ref,event=pr
            type=semver,pattern={{version}}
            type=sha,prefix=sha-
            type=raw,value=latest,enable={{is_default_branch}}

      - name: Build and push Docker image
        uses: docker/build-push-action@v5
        with:
          context: .
          file: src/docker/images/base/Dockerfile
          platforms: linux/amd64,linux/arm64
          push: true
          tags: ${{ steps.meta.outputs.tags }}
          labels: ${{ steps.meta.outputs.labels }}
<<<<<<< HEAD
          cache-from: type=gha,scope=build-linux/amd64
          cache-to: type=gha,scope=build-linux/amd64,mode=max
=======
          # 🚀 PHASE 4: Simplified multi-platform caching strategy
          cache-from: |
            type=gha,scope=build-linux-amd64
            type=gha,scope=build-linux-arm64
          cache-to: type=gha,scope=build-multi-platform,mode=max
          # 🔧 Simplified production build arguments for fc-cache stability
          build-args: |
            USE_EATMYDATA=false
          # 🚀 PHASE 4: Enable attestations for enhanced security and traceability
          provenance: true
          sbom: true

      - name: Create release summary
        run: |
          echo "## 🐳 Docker Image Released" >> $GITHUB_STEP_SUMMARY
          echo "" >> $GITHUB_STEP_SUMMARY
          echo "**Image:** \`${{ env.IMAGE_NAME }}\`" >> $GITHUB_STEP_SUMMARY
          echo "**Tags:** ${{ steps.meta.outputs.tags }}" >> $GITHUB_STEP_SUMMARY
          echo "**Platforms:** linux/amd64, linux/arm64" >> $GITHUB_STEP_SUMMARY
          echo "**Dependency Hash:** ${{ needs.detect-changes.outputs.dependency-hash }}" >> $GITHUB_STEP_SUMMARY
          echo "" >> $GITHUB_STEP_SUMMARY
          echo "**Usage:**" >> $GITHUB_STEP_SUMMARY
          echo '```bash' >> $GITHUB_STEP_SUMMARY
          echo "# Development mode with runtime dependency injection" >> $GITHUB_STEP_SUMMARY
          echo "docker run -it --rm -v \$PWD:/workspace ${{ env.IMAGE_NAME }}:latest dev-mode.sh" >> $GITHUB_STEP_SUMMARY
          echo '```' >> $GITHUB_STEP_SUMMARY

  # Phase 4: Cache Management and Optimization
  cache-management:
    name: Cache Management (Phase 4)
    runs-on: ubuntu-latest
    needs: [detect-changes, build-and-test]
    if: needs.detect-changes.outputs.should-build == 'true' && github.event_name == 'push' && github.ref == 'refs/heads/main'
    timeout-minutes: 10

    steps:
      - name: Checkout code
        uses: actions/checkout@v5

      - name: Set up Docker Buildx
        uses: docker/setup-buildx-action@v3

      - name: Cache size analysis
        run: |
          echo "## 🚀 PHASE 4: Build Cache Analysis" >> $GITHUB_STEP_SUMMARY
          echo "" >> $GITHUB_STEP_SUMMARY

          # Analyze GitHub Actions cache usage
          echo "**GitHub Actions Cache Usage:**" >> $GITHUB_STEP_SUMMARY
          gh api repos/${{ github.repository }}/actions/caches --paginate | jq -r '
            .actions_caches[] |
            select(.key | contains("buildkit")) |
            "| \(.key) | \(.size_in_bytes / 1024 / 1024 | round)MB | \(.created_at[:10]) |"
          ' | head -20 >> $GITHUB_STEP_SUMMARY || echo "No buildkit caches found" >> $GITHUB_STEP_SUMMARY

          echo "" >> $GITHUB_STEP_SUMMARY
          echo "**Cache Optimization Status:**" >> $GITHUB_STEP_SUMMARY
          echo "✅ Multi-source caching (GHA + Registry)" >> $GITHUB_STEP_SUMMARY
          echo "✅ Platform-specific cache scopes" >> $GITHUB_STEP_SUMMARY
          echo "✅ Enhanced BuildKit configuration" >> $GITHUB_STEP_SUMMARY
          echo "✅ Parallel multi-stage builds" >> $GITHUB_STEP_SUMMARY
        env:
          GITHUB_TOKEN: ${{ secrets.GITHUB_TOKEN }}

      - name: Prune old caches
        continue-on-error: true
        run: |
          echo "🧹 Pruning old Docker build caches..."

          # Clean up old GitHub Actions caches (keep last 10 per scope)
          gh api repos/${{ github.repository }}/actions/caches --paginate | jq -r '
            .actions_caches[] |
            select(.key | contains("buildkit")) |
            select(.created_at < (now - 604800 | strftime("%Y-%m-%dT%H:%M:%SZ"))) |
            .id
          ' | head -20 | while read cache_id; do
            if [ -n "$cache_id" ]; then
              echo "Deleting cache ID: $cache_id"
              gh api -X DELETE repos/${{ github.repository }}/actions/caches/$cache_id || true
            fi
          done

          echo "✅ Cache cleanup completed"
        env:
          GITHUB_TOKEN: ${{ secrets.GITHUB_TOKEN }}

  # Summary job
  build-summary:
    name: Build Summary
    runs-on: ubuntu-latest
    needs: [detect-changes, build-and-test, test-images, push-to-registry, cache-management]
    if: always()
    timeout-minutes: 5

    steps:
      - name: Build summary
        run: |
          echo "## Docker Build & Release Summary" >> $GITHUB_STEP_SUMMARY
          echo "" >> $GITHUB_STEP_SUMMARY

          if [ "${{ needs.detect-changes.outputs.should-build }}" == "true" ]; then
            echo "**Build Triggered:** ✅ Yes" >> $GITHUB_STEP_SUMMARY
            echo "**Dockerfile Changed:** ${{ needs.detect-changes.outputs.dockerfile-changed }}" >> $GITHUB_STEP_SUMMARY
            echo "**Dependencies Changed:** ${{ needs.detect-changes.outputs.dependencies-changed }}" >> $GITHUB_STEP_SUMMARY
            echo "**Build Scripts Changed:** ${{ needs.detect-changes.outputs.build-scripts-changed }}" >> $GITHUB_STEP_SUMMARY
            echo "**Dependency Hash:** ${{ needs.detect-changes.outputs.dependency-hash }}" >> $GITHUB_STEP_SUMMARY

            if [ "${{ needs.build-and-test.result }}" == "success" ]; then
              echo "**Build Status:** ✅ Success" >> $GITHUB_STEP_SUMMARY
            else
              echo "**Build Status:** ❌ Failed" >> $GITHUB_STEP_SUMMARY
            fi

            if [ "${{ needs.test-images.result }}" == "success" ]; then
              echo "**Tests Status:** ✅ Passed" >> $GITHUB_STEP_SUMMARY
            else
              echo "**Tests Status:** ❌ Failed" >> $GITHUB_STEP_SUMMARY
            fi

            if [ "${{ needs.push-to-registry.result }}" == "success" ]; then
              echo "**Registry Push:** ✅ Success" >> $GITHUB_STEP_SUMMARY
            elif [ "${{ needs.push-to-registry.result }}" == "skipped" ]; then
              echo "**Registry Push:** ⏭️ Skipped (PR or test-only)" >> $GITHUB_STEP_SUMMARY
            else
              echo "**Registry Push:** ❌ Failed" >> $GITHUB_STEP_SUMMARY
            fi

            if [ "${{ needs.cache-management.result }}" == "success" ]; then
              echo "**Phase 4 Cache Management:** ✅ Success" >> $GITHUB_STEP_SUMMARY
            elif [ "${{ needs.cache-management.result }}" == "skipped" ]; then
              echo "**Phase 4 Cache Management:** ⏭️ Skipped (not main branch)" >> $GITHUB_STEP_SUMMARY
            else
              echo "**Phase 4 Cache Management:** ❌ Failed" >> $GITHUB_STEP_SUMMARY
            fi

            echo "" >> $GITHUB_STEP_SUMMARY
            echo "### 🚀 Phase 4 CI/CD Optimizations Active:" >> $GITHUB_STEP_SUMMARY
            echo "- ✅ Multi-source BuildKit caching (GHA + Registry)" >> $GITHUB_STEP_SUMMARY
            echo "- ✅ Platform-specific cache scopes" >> $GITHUB_STEP_SUMMARY
            echo "- ✅ Enhanced Buildx configuration (8x parallelism)" >> $GITHUB_STEP_SUMMARY
            echo "- ✅ Automatic cache cleanup and management" >> $GITHUB_STEP_SUMMARY
            echo "- ✅ eatmydata filesystem acceleration" >> $GITHUB_STEP_SUMMARY
            echo "- ✅ Multi-stage parallel builds with enhanced layer ordering" >> $GITHUB_STEP_SUMMARY
          else
            echo "**Build Triggered:** ⏭️ No (no relevant changes)" >> $GITHUB_STEP_SUMMARY
          fi
>>>>>>> 92fb9c59
<|MERGE_RESOLUTION|>--- conflicted
+++ resolved
@@ -193,7 +193,7 @@
           outputs: type=docker,dest=/tmp/image-${{ steps.platform.outputs.slug }}.tar
 
       - name: Upload image artifact
-        uses: actions/upload-artifact@v4
+        uses: actions/upload-artifact@v5
         with:
           name: docker-image-${{ steps.platform.outputs.slug }}
           path: /tmp/image-${{ steps.platform.outputs.slug }}.tar
@@ -299,10 +299,6 @@
           push: true
           tags: ${{ steps.meta.outputs.tags }}
           labels: ${{ steps.meta.outputs.labels }}
-<<<<<<< HEAD
-          cache-from: type=gha,scope=build-linux/amd64
-          cache-to: type=gha,scope=build-linux/amd64,mode=max
-=======
           # 🚀 PHASE 4: Simplified multi-platform caching strategy
           cache-from: |
             type=gha,scope=build-linux-amd64
@@ -448,5 +444,4 @@
             echo "- ✅ Multi-stage parallel builds with enhanced layer ordering" >> $GITHUB_STEP_SUMMARY
           else
             echo "**Build Triggered:** ⏭️ No (no relevant changes)" >> $GITHUB_STEP_SUMMARY
-          fi
->>>>>>> 92fb9c59
+          fi