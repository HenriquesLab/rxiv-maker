--- conflicted
+++ resolved
@@ -331,43 +331,9 @@
           TAG="v${VERSION}"
           echo "Updating Homebrew formula for version ${VERSION}..."
 
-<<<<<<< HEAD
-          # Wait for PyPI to propagate with retry mechanism
-          PYPI_URL="https://pypi.org/pypi/rxiv-maker/${VERSION}/json"
-
-          echo "⏳ Waiting for PyPI API to be available for version ${VERSION}..."
-          RETRY_COUNT=0
-          MAX_RETRIES=6
-          BACKOFF_BASE=10
-
-          while [ $RETRY_COUNT -lt $MAX_RETRIES ]; do
-            echo "🔍 Attempt $((RETRY_COUNT + 1))/$MAX_RETRIES: Checking PyPI API..."
-
-            # Get PyPI package information with timeout
-            PACKAGE_INFO=$(curl -s --max-time 30 "$PYPI_URL")
-
-            # Check if the API response is valid and contains our version
-            if echo "$PACKAGE_INFO" | jq -e '.releases."'${VERSION}'" | map(select(.filename | endswith(".tar.gz"))) | .[0].url' >/dev/null 2>&1; then
-              echo "✅ PyPI API ready for version ${VERSION}"
-              break
-            else
-              RETRY_COUNT=$((RETRY_COUNT + 1))
-              if [ $RETRY_COUNT -lt $MAX_RETRIES ]; then
-                WAIT_TIME=$((BACKOFF_BASE * RETRY_COUNT))
-                echo "⏳ PyPI not ready yet. Waiting ${WAIT_TIME}s before retry..."
-                sleep $WAIT_TIME
-              else
-                echo "❌ Failed to get package info from PyPI after $MAX_RETRIES attempts"
-                echo "Response received: $PACKAGE_INFO"
-                exit 1
-              fi
-            fi
-          done
-=======
           # Use GitHub release tarball instead of PyPI
           TARBALL_URL="https://github.com/${{ github.repository }}/archive/refs/tags/${TAG}.tar.gz"
           echo "📦 Release tarball URL: ${TARBALL_URL}"
->>>>>>> 332228fe
 
           # Download and calculate SHA256 hash
           echo "⬇️ Downloading release tarball..."
