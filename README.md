[![DOI](https://img.shields.io/badge/DOI-10.48550%2FarXiv.2508.00836-blue)](https://doi.org/10.48550/arXiv.2508.00836)
[![License](https://img.shields.io/github/license/henriqueslab/rxiv-maker?color=Green)](https://github.com/henriqueslab/rxiv-maker/blob/main/LICENSE)
[![GitHub stars](https://img.shields.io/github/stars/henriqueslab/rxiv-maker?style=social)](https://github.com/HenriquesLab/rxiv-maker/stargazers)

# Rxiv-Maker

<img src="src/logo/logo-rxiv-maker.svg" align="right" width="200" style="margin-left: 20px;"/>

**Write scientific papers in Markdown. Get publication-ready PDFs with automated figures and citations.**

Perfect for biology researchers who want professional manuscripts without LaTeX complexity. Your analysis code runs automatically to generate up-to-date figures and results.

## 🔄 How it Works

Simple 4-step process:

<<<<<<< HEAD
1. **📝 Write in Markdown** - Use familiar markdown syntax (for advanced users, you can even embed Python code on the manuscript)
2. **🔄 Smart Processing** - Rxiv-Maker automatically runs your code and formats everything professionally
3. **📊 Live Figures** - Your scripts generate up-to-date plots and results in real-time
4. **📄 Professional PDF** - Get LaTeX-quality output without learning LaTeX
=======
### 🚀 **For Teams**  
- **Git-Friendly**: Version control for manuscripts and figures
- **Reproducible**: All figures generated from code
- **Collaborative**: Standard tools, no vendor lock-in
- **Multi-Platform**: Works everywhere with local installation
>>>>>>> c6a74dbd

*From simple Markdown with analysis code to publication-ready PDF in seconds.*

<<<<<<< HEAD
## 🌟 Example in Action

See how a simple analysis becomes a professional manuscript:

**What you write (Markdown):**
```markdown
# Introduction

{{py:exec
import pandas as pd
df = pd.read_csv("FIGURES/DATA/results.csv")
correlation = df.corr().iloc[0,1]
sample_size = len(df)
}}
=======
## 🚀 Installation

**Universal Installation (Recommended):**

```bash
# Using pipx (isolated environment, recommended)
pipx install rxiv-maker

# Or using pip
pip install rxiv-maker
```

<details>
<summary><strong>🐧 Linux Installation</strong></summary>

**Ubuntu/Debian:**
```bash
# 1. Install system dependencies
sudo apt update
sudo apt install python3-pip pipx texlive-latex-recommended texlive-fonts-recommended

# 2. Install rxiv-maker
pipx install rxiv-maker

# 3. Verify installation
rxiv check-installation
```

**Red Hat/CentOS/Fedora:**
```bash
# 1. Install system dependencies
sudo dnf install python3-pip texlive-latex texlive-fonts-recommended

# Install pipx
python3 -m pip install --user pipx
python3 -m pipx ensurepath

# 2. Install rxiv-maker
pipx install rxiv-maker

# 3. Verify installation  
rxiv check-installation
```

</details>

<details>
<summary><strong>🍎 macOS Installation</strong></summary>

**Prerequisites:**
```bash
# Install Homebrew if you don't have it
/bin/bash -c "$(curl -fsSL https://raw.githubusercontent.com/Homebrew/install/HEAD/install.sh)"

# Install system dependencies
brew install pipx
brew install --cask mactex-no-gui  # Full LaTeX installation
```

**Installation:**
```bash
# Install rxiv-maker
pipx install rxiv-maker

# Verify installation
rxiv check-installation
```

**Alternative (minimal LaTeX):**
```bash
# For smaller LaTeX installation
brew install pipx basictex
pipx install rxiv-maker
```

</details>

<details>
<summary><strong>🪟 Windows Installation</strong></summary>

**Option 1: WSL2 (Recommended)**
```bash
# Install WSL2 with Ubuntu (Windows PowerShell as Administrator)
wsl --install -d Ubuntu-22.04

# Restart computer, then launch Ubuntu and run:
sudo apt update
sudo apt install python3-pip pipx texlive-latex-recommended
pipx install rxiv-maker
rxiv check-installation
```

**Option 2: Native Windows**
```powershell
# Install Chocolatey (PowerShell as Administrator)
Set-ExecutionPolicy Bypass -Scope Process -Force
iex ((New-Object System.Net.WebClient).DownloadString('https://community.chocolatey.org/install.ps1'))

# Install dependencies
choco install python pipx miktex

# Install rxiv-maker
pipx install rxiv-maker
rxiv check-installation
```

</details>

**Verify your installation:**
```bash
rxiv check-installation  # Verify all dependencies
rxiv --version           # Check version
rxiv --help             # View available commands
```

## 🔥 Quick Start

**Get your first PDF in under 2 minutes:**

```bash
# Create manuscript 
rxiv init my-paper
cd my-paper
>>>>>>> c6a74dbd

Our analysis of {{py:get sample_size}} samples in Figure @fig:results shows
significant improvement over previous methods [@smith2023; @jones2024].

![Research Results](FIGURES/generate_plot.py)
{#fig:results}

The correlation coefficient was r = {{py:get correlation:.2f}} (p < 0.001).
```

**What happens automatically:**
- 🐍 Python code runs and calculates your statistics
- 📊 Figure script executes to create your plot
- 📚 Citations get formatted and bibliography is generated
- 🔢 Cross-references are numbered automatically

<<<<<<< HEAD
**What you get:** Professional PDF with live data, properly formatted citations, numbered figures, and LaTeX-quality typesetting.
=======
### 📊 **Automated Figures & Data Analysis**
- Execute Python/R scripts during PDF generation
- **🐍 NEW: Jupyter-like executable Python code blocks**
- Real-time data analysis with `{{py:exec}}` and `{{py:get variable}}`
- Matplotlib, ggplot2, and custom visualizations
- Version-controlled figure code and analysis modules
>>>>>>> c6a74dbd

## 🚀 Installation

<<<<<<< HEAD
**Universal Installation (Recommended):**
=======
### 🔧 **Developer Experience**
- Modern CLI with rich output and progress bars
- Consistent environments with package management
- Git-friendly workflow with meaningful diffs
- Comprehensive validation and error reporting
>>>>>>> c6a74dbd

```bash
# Using pipx (isolated environment, recommended)
pipx install rxiv-maker

# Or using pip
pip install rxiv-maker
```

<<<<<<< HEAD
<details>
<summary><strong>🐧 Linux Installation</strong></summary>
=======
{{py:exec
import pandas as pd
df = pd.read_csv("FIGURES/DATA/results.csv")
correlation = df.corr().iloc[0,1]
sample_size = len(df)
}}

Our analysis of {{py:get sample_size}} samples in Figure @fig:results shows 
significant improvement over previous methods [@smith2023; @jones2024].
>>>>>>> c6a74dbd

**Ubuntu/Debian:**
```bash
# 1. Install system dependencies
sudo apt update
sudo apt install python3-pip pipx texlive-latex-base texlive-latex-recommended texlive-latex-extra texlive-fonts-recommended texlive-fonts-extra texlive-science fonts-liberation fonts-dejavu-core fonts-lmodern fontconfig

<<<<<<< HEAD
# 2. Install rxiv-maker
pipx install rxiv-maker
=======
The correlation coefficient was r = {{py:get correlation:.2f}} (p < 0.001).
>>>>>>> c6a74dbd

# 3. Verify installation
rxiv check-installation
```

<<<<<<< HEAD
</details>
=======
**Output:** Professional PDF with numbered figures, live data integration, citations, and LaTeX-quality typesetting.
>>>>>>> c6a74dbd

<details>
<summary><strong>🍎 macOS Installation</strong></summary>

<<<<<<< HEAD
**Prerequisites:**
```bash
# Install Homebrew if you don't have it
/bin/bash -c "$(curl -fsSL https://raw.githubusercontent.com/Homebrew/install/HEAD/install.sh)"
=======
| Guide | Purpose | Time |
|-------|---------|------|
| **[🚀 Getting Started](docs/quick-start/first-manuscript.md)** | Installation → First PDF | 5 min |
| **[📚 User Guide](docs/guides/user_guide.md)** | Complete workflows & features | 30 min |
| **[🐍 Python Execution Guide](docs/guides/python-execution-guide.md)** | Jupyter-like code blocks & data analysis | 15 min |
| **[⚙️ CLI Reference](docs/reference/cli-reference.md)** | All commands & options | 10 min |
| **[🔧 Troubleshooting](docs/troubleshooting/troubleshooting.md)** | Common issues & solutions | As needed |
| **[👩‍💻 Developer Guide](docs/development/developer-guide.md)** | Contributing & development | 45 min |
>>>>>>> c6a74dbd

# Install system dependencies
brew install pipx
brew install texlive # Full LaTeX installation
```

**Installation:**
```bash
# Install rxiv-maker
pipx install rxiv-maker

# Verify installation
rxiv check-installation
```

</details>

<<<<<<< HEAD
<details>
<summary><strong>🪟 Windows Installation</strong></summary>

**WSL2 (Recommended)**
```bash
# Install WSL2 with Ubuntu (Windows PowerShell as Administrator)
wsl --install -d Ubuntu-22.04

# Restart computer, then launch Ubuntu and run:
sudo apt update
sudo apt install python3-pip pipx texlive-latex-base texlive-latex-recommended texlive-latex-extra texlive-fonts-recommended texlive-fonts-extra texlive-science fonts-liberation fonts-dejavu-core fonts-lmodern fontconfig
pipx install rxiv-maker
rxiv check-installation
```

</details>

**Verify your installation:**
```bash
rxiv check-installation  # Verify all dependencies
rxiv --version           # Check version
rxiv --help             # View available commands
```

## 🔥 Quick Start
=======
## 🏃‍♀️ Alternative Workflows

**Need specialized environments?**

- **🌐 Google Colab**: Browser-based editing and PDF generation  
- **⚡ GitHub Actions**: Automated cloud builds for teams
- **🐳 Docker**: Use [docker-rxiv-maker](https://github.com/HenriquesLab/docker-rxiv-maker) for containerized execution
>>>>>>> c6a74dbd

**Get your first PDF in under 2 minutes:**

```bash
# Create manuscript 
rxiv init my-paper

# Generate PDF
rxiv pdf my-paper
```

**🎯 [Complete Getting Started Guide →](docs/quick-start/first-manuscript.md)**

## ⚙️ Advanced Features

**🐍 Python Integration**
- Execute analysis code directly in your manuscript with `{{py:exec ...}}` and `{{py:get variable}}`
- Real-time data analysis and visualization
- Matplotlib, ggplot2, and custom plotting support

**📚 Smart Citations & References**
- BibTeX integration with `[@citation]` syntax
- Automatic bibliography generation and formatting
- CrossRef DOI resolution and validation

**🎨 Scientific Writing Features**
- Auto-numbered figures, tables, and equations
- Cross-references (`@fig:plot`, `@eq:formula`)
- Mathematical notation with LaTeX math support
- Professional formatting and typesetting

**🔧 Workflow & Collaboration**
- Git-friendly version control for manuscripts
- Modern CLI with progress indicators
- Comprehensive validation and error checking
- Multi-platform support (Windows, macOS, Linux)

## 📚 Documentation & Help

**📖 Learning Resources**
| **Start Here** | **Purpose** | **Time** |
|-------------|-----------|--------|
| **[🚀 Getting Started](docs/quick-start/first-manuscript.md)** | Your first manuscript in 5 minutes | 5 min |
| **[📚 User Guide](docs/guides/user_guide.md)** | Complete workflows & all features | 30 min |
| **[🐍 Python Guide](docs/guides/python-execution-guide.md)** | Data analysis & code execution | 15 min |
| **[🔧 Troubleshooting](docs/troubleshooting/troubleshooting.md)** | Fix common issues | As needed |

**🤝 Community & Support**
- **💬 [Ask Questions](https://github.com/henriqueslab/rxiv-maker/discussions)** - Get help from the community
- **🐛 [Report Issues](https://github.com/henriqueslab/rxiv-maker/issues)** - Found a bug? Let us know
- **🧪 [Try Online](https://colab.research.google.com/github/HenriquesLab/rxiv-maker/blob/main/notebooks/rxiv_maker_colab.ipynb)** - Test without installing
- **📚 [See Examples](examples/)** - Real manuscript examples

## 🏗️ Contributing

We welcome contributions! Whether it's:

- 🐛 Bug reports and fixes
- ✨ New features and improvements  
- 📖 Documentation enhancements
- 🧪 Testing and validation

**Quick contributor setup:**
```bash
git clone https://github.com/henriqueslab/rxiv-maker.git
cd rxiv-maker
pip install -e ".[dev]"
pre-commit install
```

**[📋 Full Contributing Guide →](docs/development/developer-guide.md)**

## 📄 Citation

If Rxiv-Maker helps your research, please cite:

```bibtex
@misc{saraiva_2025_rxivmaker,
  title={Rxiv-Maker: an automated template engine for streamlined scientific publications}, 
  author={Bruno M. Saraiva and Guillaume Jaquemet and Ricardo Henriques},
  year={2025},
  eprint={2508.00836},
  archivePrefix={arXiv},
  url={https://arxiv.org/abs/2508.00836}
}
```

## 📜 License

MIT License - see [LICENSE](LICENSE) for details.

---

<div align="center">

**🔬 From [Jacquemet](https://github.com/guijacquemet) and [Henriques](https://github.com/HenriquesLab) Labs**

*"Because science is hard enough without fighting with LaTeX."*

**[🚀 Start Writing →](docs/quick-start/first-manuscript.md)** | **[📚 Learn More →](docs/guides/user_guide.md)** | **[⚙️ Commands →](docs/reference/cli-reference.md)**

</div><|MERGE_RESOLUTION|>--- conflicted
+++ resolved
@@ -6,35 +6,189 @@
 
 <img src="src/logo/logo-rxiv-maker.svg" align="right" width="200" style="margin-left: 20px;"/>
 
-**Write scientific papers in Markdown. Get publication-ready PDFs with automated figures and citations.**
-
-Perfect for biology researchers who want professional manuscripts without LaTeX complexity. Your analysis code runs automatically to generate up-to-date figures and results.
-
-## 🔄 How it Works
-
-Simple 4-step process:
-
-<<<<<<< HEAD
-1. **📝 Write in Markdown** - Use familiar markdown syntax (for advanced users, you can even embed Python code on the manuscript)
-2. **🔄 Smart Processing** - Rxiv-Maker automatically runs your code and formats everything professionally
-3. **📊 Live Figures** - Your scripts generate up-to-date plots and results in real-time
-4. **📄 Professional PDF** - Get LaTeX-quality output without learning LaTeX
-=======
+**Write scientific preprints in Markdown. Generate publication-ready PDFs instantly.**
+
+Rxiv-Maker transforms scientific preprint writing by converting enhanced Markdown into professional PDFs with automated figure generation, citation management, and LaTeX typesetting - no LaTeX knowledge required. One beautiful template, infinite possibilities.
+
+## ✨ Why Rxiv-Maker?
+
+### 🎯 **For Researchers**
+- **Write in Markdown**: Focus on content, not formatting
+- **Automated Figures**: Python/R scripts become publication figures  
+- **Smart Citations**: BibTeX integration with cross-references
+- **Instant PDFs**: From Markdown to camera-ready in seconds
+
 ### 🚀 **For Teams**  
 - **Git-Friendly**: Version control for manuscripts and figures
 - **Reproducible**: All figures generated from code
 - **Collaborative**: Standard tools, no vendor lock-in
 - **Multi-Platform**: Works everywhere with local installation
->>>>>>> c6a74dbd
-
-*From simple Markdown with analysis code to publication-ready PDF in seconds.*
-
-<<<<<<< HEAD
-## 🌟 Example in Action
-
-See how a simple analysis becomes a professional manuscript:
-
-**What you write (Markdown):**
+
+### 📈 **For Publishing**
+- **arXiv Ready**: Generate submission packages automatically
+- **Track Changes**: Visual diff between manuscript versions
+- **Quality Assurance**: Built-in validation and error checking
+
+## 🚀 Installation
+
+**Universal Installation (Recommended):**
+
+```bash
+# Using pipx (isolated environment, recommended)
+pipx install rxiv-maker
+
+# Or using pip
+pip install rxiv-maker
+```
+
+<details>
+<summary><strong>🐧 Linux Installation</strong></summary>
+
+**Ubuntu/Debian:**
+```bash
+# 1. Install system dependencies
+sudo apt update
+sudo apt install python3-pip pipx texlive-latex-recommended texlive-fonts-recommended
+
+# 2. Install rxiv-maker
+pipx install rxiv-maker
+
+# 3. Verify installation
+rxiv check-installation
+```
+
+**Red Hat/CentOS/Fedora:**
+```bash
+# 1. Install system dependencies
+sudo dnf install python3-pip texlive-latex texlive-fonts-recommended
+
+# Install pipx
+python3 -m pip install --user pipx
+python3 -m pipx ensurepath
+
+# 2. Install rxiv-maker
+pipx install rxiv-maker
+
+# 3. Verify installation  
+rxiv check-installation
+```
+
+</details>
+
+<details>
+<summary><strong>🍎 macOS Installation</strong></summary>
+
+**Prerequisites:**
+```bash
+# Install Homebrew if you don't have it
+/bin/bash -c "$(curl -fsSL https://raw.githubusercontent.com/Homebrew/install/HEAD/install.sh)"
+
+# Install system dependencies
+brew install pipx
+brew install --cask mactex-no-gui  # Full LaTeX installation
+```
+
+**Installation:**
+```bash
+# Install rxiv-maker
+pipx install rxiv-maker
+
+# Verify installation
+rxiv check-installation
+```
+
+**Alternative (minimal LaTeX):**
+```bash
+# For smaller LaTeX installation
+brew install pipx basictex
+pipx install rxiv-maker
+```
+
+</details>
+
+<details>
+<summary><strong>🪟 Windows Installation</strong></summary>
+
+**Option 1: WSL2 (Recommended)**
+```bash
+# Install WSL2 with Ubuntu (Windows PowerShell as Administrator)
+wsl --install -d Ubuntu-22.04
+
+# Restart computer, then launch Ubuntu and run:
+sudo apt update
+sudo apt install python3-pip pipx texlive-latex-recommended
+pipx install rxiv-maker
+rxiv check-installation
+```
+
+**Option 2: Native Windows**
+```powershell
+# Install Chocolatey (PowerShell as Administrator)
+Set-ExecutionPolicy Bypass -Scope Process -Force
+iex ((New-Object System.Net.WebClient).DownloadString('https://community.chocolatey.org/install.ps1'))
+
+# Install dependencies
+choco install python pipx miktex
+
+# Install rxiv-maker
+pipx install rxiv-maker
+rxiv check-installation
+```
+
+</details>
+
+**Verify your installation:**
+```bash
+rxiv check-installation  # Verify all dependencies
+rxiv --version           # Check version
+rxiv --help             # View available commands
+```
+
+## 🔥 Quick Start
+
+**Get your first PDF in under 2 minutes:**
+
+```bash
+# Create manuscript 
+rxiv init my-paper
+cd my-paper
+
+# Generate PDF
+rxiv pdf
+```
+
+**🎯 [Complete Getting Started Guide →](docs/quick-start/first-manuscript.md)**
+
+## 🏆 Key Features
+
+### 🎨 **Enhanced Markdown**
+- Scientific cross-references (`@fig:plot`, `@eq:formula`)
+- Auto-numbered figures, tables, and equations
+- Mathematical notation with LaTeX math
+- Code blocks with syntax highlighting
+
+### 📊 **Automated Figures & Data Analysis**
+- Execute Python/R scripts during PDF generation
+- **🐍 NEW: Jupyter-like executable Python code blocks**
+- Real-time data analysis with `{{py:exec}}` and `{{py:get variable}}`
+- Matplotlib, ggplot2, and custom visualizations
+- Version-controlled figure code and analysis modules
+
+### 📚 **Citation Management**
+- BibTeX integration with `[@citation]` syntax
+- Automatic bibliography generation
+- Multiple citation styles (APA, Nature, etc.)
+- CrossRef DOI resolution
+
+### 🔧 **Developer Experience**
+- Modern CLI with rich output and progress bars
+- Consistent environments with package management
+- Git-friendly workflow with meaningful diffs
+- Comprehensive validation and error reporting
+
+## 🌟 Example Manuscript
+
+**Input Markdown:**
 ```markdown
 # Introduction
 
@@ -44,225 +198,22 @@
 correlation = df.corr().iloc[0,1]
 sample_size = len(df)
 }}
-=======
-## 🚀 Installation
-
-**Universal Installation (Recommended):**
-
-```bash
-# Using pipx (isolated environment, recommended)
-pipx install rxiv-maker
-
-# Or using pip
-pip install rxiv-maker
-```
-
-<details>
-<summary><strong>🐧 Linux Installation</strong></summary>
-
-**Ubuntu/Debian:**
-```bash
-# 1. Install system dependencies
-sudo apt update
-sudo apt install python3-pip pipx texlive-latex-recommended texlive-fonts-recommended
-
-# 2. Install rxiv-maker
-pipx install rxiv-maker
-
-# 3. Verify installation
-rxiv check-installation
-```
-
-**Red Hat/CentOS/Fedora:**
-```bash
-# 1. Install system dependencies
-sudo dnf install python3-pip texlive-latex texlive-fonts-recommended
-
-# Install pipx
-python3 -m pip install --user pipx
-python3 -m pipx ensurepath
-
-# 2. Install rxiv-maker
-pipx install rxiv-maker
-
-# 3. Verify installation  
-rxiv check-installation
-```
-
-</details>
-
-<details>
-<summary><strong>🍎 macOS Installation</strong></summary>
-
-**Prerequisites:**
-```bash
-# Install Homebrew if you don't have it
-/bin/bash -c "$(curl -fsSL https://raw.githubusercontent.com/Homebrew/install/HEAD/install.sh)"
-
-# Install system dependencies
-brew install pipx
-brew install --cask mactex-no-gui  # Full LaTeX installation
-```
-
-**Installation:**
-```bash
-# Install rxiv-maker
-pipx install rxiv-maker
-
-# Verify installation
-rxiv check-installation
-```
-
-**Alternative (minimal LaTeX):**
-```bash
-# For smaller LaTeX installation
-brew install pipx basictex
-pipx install rxiv-maker
-```
-
-</details>
-
-<details>
-<summary><strong>🪟 Windows Installation</strong></summary>
-
-**Option 1: WSL2 (Recommended)**
-```bash
-# Install WSL2 with Ubuntu (Windows PowerShell as Administrator)
-wsl --install -d Ubuntu-22.04
-
-# Restart computer, then launch Ubuntu and run:
-sudo apt update
-sudo apt install python3-pip pipx texlive-latex-recommended
-pipx install rxiv-maker
-rxiv check-installation
-```
-
-**Option 2: Native Windows**
-```powershell
-# Install Chocolatey (PowerShell as Administrator)
-Set-ExecutionPolicy Bypass -Scope Process -Force
-iex ((New-Object System.Net.WebClient).DownloadString('https://community.chocolatey.org/install.ps1'))
-
-# Install dependencies
-choco install python pipx miktex
-
-# Install rxiv-maker
-pipx install rxiv-maker
-rxiv check-installation
-```
-
-</details>
-
-**Verify your installation:**
-```bash
-rxiv check-installation  # Verify all dependencies
-rxiv --version           # Check version
-rxiv --help             # View available commands
-```
-
-## 🔥 Quick Start
-
-**Get your first PDF in under 2 minutes:**
-
-```bash
-# Create manuscript 
-rxiv init my-paper
-cd my-paper
->>>>>>> c6a74dbd
-
-Our analysis of {{py:get sample_size}} samples in Figure @fig:results shows
+
+Our analysis of {{py:get sample_size}} samples in Figure @fig:results shows 
 significant improvement over previous methods [@smith2023; @jones2024].
 
 ![Research Results](FIGURES/generate_plot.py)
 {#fig:results}
 
 The correlation coefficient was r = {{py:get correlation:.2f}} (p < 0.001).
-```
-
-**What happens automatically:**
-- 🐍 Python code runs and calculates your statistics
-- 📊 Figure script executes to create your plot
-- 📚 Citations get formatted and bibliography is generated
-- 🔢 Cross-references are numbered automatically
-
-<<<<<<< HEAD
-**What you get:** Professional PDF with live data, properly formatted citations, numbered figures, and LaTeX-quality typesetting.
-=======
-### 📊 **Automated Figures & Data Analysis**
-- Execute Python/R scripts during PDF generation
-- **🐍 NEW: Jupyter-like executable Python code blocks**
-- Real-time data analysis with `{{py:exec}}` and `{{py:get variable}}`
-- Matplotlib, ggplot2, and custom visualizations
-- Version-controlled figure code and analysis modules
->>>>>>> c6a74dbd
-
-## 🚀 Installation
-
-<<<<<<< HEAD
-**Universal Installation (Recommended):**
-=======
-### 🔧 **Developer Experience**
-- Modern CLI with rich output and progress bars
-- Consistent environments with package management
-- Git-friendly workflow with meaningful diffs
-- Comprehensive validation and error reporting
->>>>>>> c6a74dbd
-
-```bash
-# Using pipx (isolated environment, recommended)
-pipx install rxiv-maker
-
-# Or using pip
-pip install rxiv-maker
-```
-
-<<<<<<< HEAD
-<details>
-<summary><strong>🐧 Linux Installation</strong></summary>
-=======
-{{py:exec
-import pandas as pd
-df = pd.read_csv("FIGURES/DATA/results.csv")
-correlation = df.corr().iloc[0,1]
-sample_size = len(df)
-}}
-
-Our analysis of {{py:get sample_size}} samples in Figure @fig:results shows 
-significant improvement over previous methods [@smith2023; @jones2024].
->>>>>>> c6a74dbd
-
-**Ubuntu/Debian:**
-```bash
-# 1. Install system dependencies
-sudo apt update
-sudo apt install python3-pip pipx texlive-latex-base texlive-latex-recommended texlive-latex-extra texlive-fonts-recommended texlive-fonts-extra texlive-science fonts-liberation fonts-dejavu-core fonts-lmodern fontconfig
-
-<<<<<<< HEAD
-# 2. Install rxiv-maker
-pipx install rxiv-maker
-=======
-The correlation coefficient was r = {{py:get correlation:.2f}} (p < 0.001).
->>>>>>> c6a74dbd
-
-# 3. Verify installation
-rxiv check-installation
-```
-
-<<<<<<< HEAD
-</details>
-=======
+
+## References
+```
+
 **Output:** Professional PDF with numbered figures, live data integration, citations, and LaTeX-quality typesetting.
->>>>>>> c6a74dbd
-
-<details>
-<summary><strong>🍎 macOS Installation</strong></summary>
-
-<<<<<<< HEAD
-**Prerequisites:**
-```bash
-# Install Homebrew if you don't have it
-/bin/bash -c "$(curl -fsSL https://raw.githubusercontent.com/Homebrew/install/HEAD/install.sh)"
-=======
+
+## 📖 Documentation
+
 | Guide | Purpose | Time |
 |-------|---------|------|
 | **[🚀 Getting Started](docs/quick-start/first-manuscript.md)** | Installation → First PDF | 5 min |
@@ -271,51 +222,24 @@
 | **[⚙️ CLI Reference](docs/reference/cli-reference.md)** | All commands & options | 10 min |
 | **[🔧 Troubleshooting](docs/troubleshooting/troubleshooting.md)** | Common issues & solutions | As needed |
 | **[👩‍💻 Developer Guide](docs/development/developer-guide.md)** | Contributing & development | 45 min |
->>>>>>> c6a74dbd
-
-# Install system dependencies
-brew install pipx
-brew install texlive # Full LaTeX installation
-```
-
-**Installation:**
-```bash
-# Install rxiv-maker
-pipx install rxiv-maker
-
-# Verify installation
-rxiv check-installation
-```
-
-</details>
-
-<<<<<<< HEAD
-<details>
-<summary><strong>🪟 Windows Installation</strong></summary>
-
-**WSL2 (Recommended)**
-```bash
-# Install WSL2 with Ubuntu (Windows PowerShell as Administrator)
-wsl --install -d Ubuntu-22.04
-
-# Restart computer, then launch Ubuntu and run:
-sudo apt update
-sudo apt install python3-pip pipx texlive-latex-base texlive-latex-recommended texlive-latex-extra texlive-fonts-recommended texlive-fonts-extra texlive-science fonts-liberation fonts-dejavu-core fonts-lmodern fontconfig
-pipx install rxiv-maker
-rxiv check-installation
-```
-
-</details>
-
-**Verify your installation:**
-```bash
-rxiv check-installation  # Verify all dependencies
-rxiv --version           # Check version
-rxiv --help             # View available commands
-```
-
-## 🔥 Quick Start
-=======
+
+## 🎯 Use Cases
+
+### 📄 **Research Preprints**
+- arXiv preprints with automated submission packages
+- bioRxiv and other preprint servers with professional formatting
+- Conference papers with consistent styling
+
+### 📊 **Reports & Analyses**  
+- Data analysis reports with live figures
+- Technical documentation with code examples
+- Grant applications with professional formatting
+
+### 🎓 **Academic Workflows**
+- Thesis chapters with cross-references
+- Collaborative writing with version control
+- Supplementary materials with automated generation
+
 ## 🏃‍♀️ Alternative Workflows
 
 **Need specialized environments?**
@@ -323,59 +247,25 @@
 - **🌐 Google Colab**: Browser-based editing and PDF generation  
 - **⚡ GitHub Actions**: Automated cloud builds for teams
 - **🐳 Docker**: Use [docker-rxiv-maker](https://github.com/HenriquesLab/docker-rxiv-maker) for containerized execution
->>>>>>> c6a74dbd
-
-**Get your first PDF in under 2 minutes:**
-
-```bash
-# Create manuscript 
-rxiv init my-paper
-
-# Generate PDF
-rxiv pdf my-paper
-```
-
-**🎯 [Complete Getting Started Guide →](docs/quick-start/first-manuscript.md)**
-
-## ⚙️ Advanced Features
-
-**🐍 Python Integration**
-- Execute analysis code directly in your manuscript with `{{py:exec ...}}` and `{{py:get variable}}`
-- Real-time data analysis and visualization
-- Matplotlib, ggplot2, and custom plotting support
-
-**📚 Smart Citations & References**
-- BibTeX integration with `[@citation]` syntax
-- Automatic bibliography generation and formatting
-- CrossRef DOI resolution and validation
-
-**🎨 Scientific Writing Features**
-- Auto-numbered figures, tables, and equations
-- Cross-references (`@fig:plot`, `@eq:formula`)
-- Mathematical notation with LaTeX math support
-- Professional formatting and typesetting
-
-**🔧 Workflow & Collaboration**
-- Git-friendly version control for manuscripts
-- Modern CLI with progress indicators
-- Comprehensive validation and error checking
-- Multi-platform support (Windows, macOS, Linux)
-
-## 📚 Documentation & Help
-
-**📖 Learning Resources**
-| **Start Here** | **Purpose** | **Time** |
-|-------------|-----------|--------|
-| **[🚀 Getting Started](docs/quick-start/first-manuscript.md)** | Your first manuscript in 5 minutes | 5 min |
-| **[📚 User Guide](docs/guides/user_guide.md)** | Complete workflows & all features | 30 min |
-| **[🐍 Python Guide](docs/guides/python-execution-guide.md)** | Data analysis & code execution | 15 min |
-| **[🔧 Troubleshooting](docs/troubleshooting/troubleshooting.md)** | Fix common issues | As needed |
-
-**🤝 Community & Support**
-- **💬 [Ask Questions](https://github.com/henriqueslab/rxiv-maker/discussions)** - Get help from the community
-- **🐛 [Report Issues](https://github.com/henriqueslab/rxiv-maker/issues)** - Found a bug? Let us know
-- **🧪 [Try Online](https://colab.research.google.com/github/HenriquesLab/rxiv-maker/blob/main/notebooks/rxiv_maker_colab.ipynb)** - Test without installing
-- **📚 [See Examples](examples/)** - Real manuscript examples
+
+## 🚀 Essential Commands
+
+```bash
+rxiv init my-paper          # Create new manuscript
+rxiv pdf                    # Generate PDF  
+rxiv validate              # Check manuscript quality
+rxiv arxiv                 # Prepare arXiv submission
+rxiv track-changes v1 v2   # Visual version comparison
+```
+
+**[📖 Complete Command Reference →](docs/reference/cli-reference.md)**
+
+## 🤝 Community
+
+- **💬 [GitHub Discussions](https://github.com/henriqueslab/rxiv-maker/discussions)** - Ask questions, share tips
+- **🐛 [Issues](https://github.com/henriqueslab/rxiv-maker/issues)** - Report bugs, request features  
+- **📚 [Examples](examples/)** - Real-world manuscript examples
+- **🧪 [Google Colab](https://colab.research.google.com/github/HenriquesLab/rxiv-maker/blob/main/notebooks/rxiv_maker_colab.ipynb)** - Try without installing
 
 ## 🏗️ Contributing
 
