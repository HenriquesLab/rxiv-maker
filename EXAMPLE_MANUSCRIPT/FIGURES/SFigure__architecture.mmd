--- conflicted
+++ resolved
@@ -2,11 +2,7 @@
 config:
   theme: base
   themeVariables:
-<<<<<<< HEAD
-    fontFamily: 'Arial, Helvetica, sans-serif'
-=======
     fontFamily: ''
->>>>>>> dd243f93
     fontSize: 16px
     primaryColor: '#ffffff'
     primaryTextColor: '#333333'
@@ -16,102 +12,6 @@
   layout: dagre
 ---
 flowchart TD
-<<<<<<< HEAD
-  subgraph INPUT["📝 Input Layer"]
-    direction LR
-    A1["📄 Manuscript<br>Markdown Files"]
-    A2["📚 References<br>BibTeX File"]
-    A3["🎨 Figure Sources<br>Scripts & Images"]
-  end
-
-  subgraph PROCESS["🔄 Processing Engine"]
-    direction TB
-    subgraph PARSE["Parse & Convert"]
-      direction LR
-      B1["📝 Markdown<br>to LaTeX"]
-      B2["🎯 Process<br>Content"]
-    end
-    subgraph GEN["Generate & Assemble"]
-      direction LR
-      C1["🎨 Execute<br>Scripts"]
-      C2["📐 Build<br>Document"]
-    end
-  end
-
-  subgraph COMPILE["⚙️ LaTeX Compilation"]
-    direction LR
-    D1["🔧 pdflatex"]
-    D2["📖 BibTeX"]
-  end
-
-  subgraph OUTPUT["📄 Output Layer"]
-    direction LR
-    E1["📄 Publication<br>PDF"]
-    E2["📝 LaTeX<br>Source"]
-  end
-
-  subgraph FEATURES["✨ Key Features"]
-    direction TB
-    F1["🚀 Local-First<br>Execution"]
-    F2["📊 Intelligent<br>Caching"]
-    F3["✅ Automated<br>Validation"]
-  end
-
-  %% Main flow
-  INPUT --> PROCESS
-  PROCESS --> COMPILE
-  COMPILE --> OUTPUT
-
-  %% Internal connections
-  A1 --> B1
-  A2 --> B2
-  A3 --> C1
-  B1 --> B2
-  B2 --> C2
-  C1 --> C2
-  C2 --> D1
-  D1 --> D2
-  D2 --> E1
-  D1 --> E2
-
-  %% Feature integration
-  FEATURES -.-> PROCESS
-  F2 -.-> C1
-  F3 -.-> COMPILE
-
-  %% Styling
-  INPUT:::inputBox
-  PROCESS:::processBox
-  COMPILE:::compileBox
-  OUTPUT:::outputBox
-  FEATURES:::featureBox
-  PARSE:::stageBox
-  GEN:::stageBox
-
-  A1:::componentBox
-  A2:::componentBox
-  A3:::componentBox
-  B1:::componentBox
-  B2:::componentBox
-  C1:::componentBox
-  C2:::componentBox
-  D1:::componentBox
-  D2:::componentBox
-  E1:::componentBox
-  E2:::componentBox
-  F1:::featureComponent
-  F2:::featureComponent
-  F3:::featureComponent
-
-  classDef inputBox fill:#e8f4fd,stroke:#1976d2,stroke-width:3px,color:#333
-  classDef processBox fill:#fff8e1,stroke:#f57c00,stroke-width:3px,color:#333
-  classDef compileBox fill:#e8f5e8,stroke:#388e3c,stroke-width:3px,color:#333
-  classDef outputBox fill:#fce4ec,stroke:#c2185b,stroke-width:3px,color:#333
-  classDef featureBox fill:#f3e5f5,stroke:#7b1fa2,stroke-width:3px,color:#333
-  classDef stageBox fill:#f5f5f5,stroke:#999999,stroke-width:2px,color:#333
-  classDef componentBox fill:#ffffff,stroke:#666666,stroke-width:2px,color:#333
-  classDef featureComponent fill:#ffffff,stroke:#7b1fa2,stroke-width:2px,color:#333
-=======
  subgraph INPUT["📝 Input Layer"]
     direction LR
         A1["📄 Manuscript<br>Markdown Files"]
@@ -192,5 +92,4 @@
     classDef featureBox fill:#f3e5f5,stroke:#7b1fa2,stroke-width:3px,color:#333
     classDef stageBox fill:#f5f5f5,stroke:#999999,stroke-width:2px,color:#333
     classDef componentBox fill:#ffffff,stroke:#666666,stroke-width:2px,color:#333
-    classDef featureComponent fill:#ffffff,stroke:#7b1fa2,stroke-width:2px,color:#333
->>>>>>> dd243f93
+    classDef featureComponent fill:#ffffff,stroke:#7b1fa2,stroke-width:2px,color:#333