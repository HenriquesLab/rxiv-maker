"""Platform detection and compatibility utilities for Rxiv-Maker.

This module provides cross-platform utilities for detecting the operating system
and handling platform-specific operations like path management and command execution.
"""

import os
import platform
import shutil
import subprocess
from pathlib import Path


class PlatformDetector:
    """Detect and manage platform-specific operations."""

    def __init__(self):
        """Initialize platform detector."""
        self._platform = self._detect_platform()
        self._python_cmd = self._detect_python_command()

    def _detect_platform(self) -> str:
        """Detect the current platform."""
        if os.name == "nt":
            return "Windows"
        elif platform.system() == "Darwin":
            return "macOS"
        elif platform.system() == "Linux":
            return "Linux"
        else:
            return "Unknown"

    def get_platform_normalized(self) -> str:
        """Get normalized platform name for cross-platform compatibility."""
        system = platform.system().lower()
        if system == "darwin":
            return "macos"
        elif system == "linux":
            return "linux"
        elif system == "windows" or os.name == "nt":
            return "windows"
        else:
            return system

    def _detect_python_command(self) -> str:
        """Detect the best Python command to use."""
        # Priority: uv > conda/mamba > venv > system python
        if shutil.which("uv"):
            return "uv run python"

        # Check for conda environment
        conda_python = self.get_conda_python_path()
        if conda_python and Path(conda_python).exists():
            return str(conda_python)

        # Check for virtual environment
        venv_python = self.get_venv_python_path()
        if venv_python and Path(venv_python).exists():
            return str(venv_python)

        # Fall back to system python
        if self.is_windows():
            return "python"
        else:
            return "python3"

    @property
    def platform(self) -> str:
        """Get the current platform name."""
        return self._platform

    @property
    def python_cmd(self) -> str:
        """Get the Python command to use."""
        return self._python_cmd

    def is_windows(self) -> bool:
        """Check if running on Windows."""
        return self._platform == "Windows"

    def is_macos(self) -> bool:
        """Check if running on macOS."""
        return self._platform == "macOS"

    def is_linux(self) -> bool:
        """Check if running on Linux."""
        return self._platform == "Linux"

    def is_unix_like(self) -> bool:
        """Check if running on Unix-like system (macOS or Linux)."""
        return self.is_macos() or self.is_linux()

    def get_path_separator(self) -> str:
        """Get the path separator for the current platform."""
        return "\\" if self.is_windows() else "/"

    def get_null_device(self) -> str:
        """Get the null device path for the current platform."""
        return "nul" if self.is_windows() else "/dev/null"

    def get_venv_python_path(self) -> str | None:
        """Get the virtual environment Python path."""
        venv_dir = Path(".venv")
        if not venv_dir.exists():
            return None

        if self.is_windows():
            python_path = venv_dir / "Scripts" / "python.exe"
        else:
            python_path = venv_dir / "bin" / "python"

        return str(python_path) if python_path.exists() else None

    def get_venv_activate_path(self) -> str | None:
        """Get the virtual environment activation script path."""
        venv_dir = Path(".venv")
        if not venv_dir.exists():
            return None

        if self.is_windows():
            activate_path = venv_dir / "Scripts" / "activate"
        else:
            activate_path = venv_dir / "bin" / "activate"

        return str(activate_path) if activate_path.exists() else None

    def is_in_conda_env(self) -> bool:
        """Check if running in a conda/mamba environment."""
        return (
            os.getenv("CONDA_DEFAULT_ENV") is not None
            or os.getenv("CONDA_PREFIX") is not None
            or os.getenv("MAMBA_DEFAULT_ENV") is not None
            or os.getenv("MAMBA_PREFIX") is not None
        )

    def get_conda_env_name(self) -> str | None:
        """Get the name of the current conda/mamba environment."""
        # Try conda first, then mamba
        env_name = os.getenv("CONDA_DEFAULT_ENV") or os.getenv("MAMBA_DEFAULT_ENV")
        return env_name if env_name and env_name != "base" else None

    def get_conda_prefix(self) -> Path | None:
        """Get the prefix path of the current conda/mamba environment."""
        prefix = os.getenv("CONDA_PREFIX") or os.getenv("MAMBA_PREFIX")
        return Path(prefix) if prefix else None

    def get_conda_python_path(self) -> str | None:
        """Get the conda/mamba environment Python path."""
        if not self.is_in_conda_env():
            return None

        conda_prefix = self.get_conda_prefix()
        if not conda_prefix or not conda_prefix.exists():
            return None

        if self.is_windows():
            python_path = conda_prefix / "python.exe"
        else:
            python_path = conda_prefix / "bin" / "python"

        return str(python_path) if python_path.exists() else None

    def get_conda_executable(self) -> str | None:
        """Get the conda or mamba executable to use."""
        # Prefer mamba if available (faster)
        if shutil.which("mamba"):
            return "mamba"
        elif shutil.which("conda"):
            return "conda"
        return None

    def is_conda_forge_available(self) -> bool:
        """Check if conda-forge channel is configured."""
        conda_exe = self.get_conda_executable()
        if not conda_exe:
            return False

        try:
            result = subprocess.run(
                [conda_exe, "config", "--show", "channels"], capture_output=True, text=True, timeout=10
            )
            return "conda-forge" in result.stdout
        except (subprocess.TimeoutExpired, FileNotFoundError, Exception):
            return False
<<<<<<< HEAD
=======

>>>>>>> e2d318cd
    def run_command(self, cmd: str, shell: bool = True, **kwargs) -> subprocess.CompletedProcess:
        """Run a command with platform-appropriate settings."""
        if self.is_windows():
            # On Windows, use cmd.exe for better compatibility
            return subprocess.run(cmd, shell=shell, **kwargs)
        else:
            # On Unix-like systems, use bash if available
            return subprocess.run(cmd, shell=shell, **kwargs)

    def check_command_exists(self, command: str) -> bool:
        """Check if a command exists on the system."""
        return shutil.which(command) is not None

    def get_env_file_content(self, env_file: Path = Path(".env")) -> dict:
        """Read environment file content if it exists."""
        if not env_file.exists():
            return {}

        env_vars = {}
        try:
            with open(env_file, encoding="utf-8") as f:
                for line in f:
                    line = line.strip()
                    if line and not line.startswith("#") and "=" in line:
                        key, value = line.split("=", 1)
                        env_vars[key.strip()] = value.strip()
        except Exception:
            pass

        return env_vars

    def install_uv(self) -> bool:
        """Install uv package manager for the current platform."""
        try:
            if self.is_windows():
                # Use PowerShell on Windows
                cmd = 'powershell -Command "irm https://astral.sh/uv/install.ps1 | iex"'
            else:
                # Use curl on Unix-like systems
                cmd = "curl -LsSf https://astral.sh/uv/install.sh | sh"

            result = self.run_command(cmd, capture_output=True, text=True)
            return result.returncode == 0
        except Exception:
            return False

    def remove_directory(self, path: Path) -> bool:
        """Remove a directory with platform-appropriate method."""
        try:
            if path.exists():
                shutil.rmtree(path)
                return True
            return False
        except Exception:
            return False

    def copy_file(self, src: Path, dst: Path) -> bool:
        """Copy a file with error handling."""
        try:
            dst.parent.mkdir(parents=True, exist_ok=True)
            shutil.copy2(src, dst)
            return True
        except Exception:
            return False

    def make_executable(self, path: Path) -> bool:
        """Make a file executable (Unix-like systems only)."""
        if self.is_windows():
            return True  # Windows doesn't use Unix permissions

        try:
            import stat

            current_mode = path.stat().st_mode
            path.chmod(current_mode | stat.S_IEXEC)
            return True
        except Exception:
            return False


# Global instance for easy access
platform_detector = PlatformDetector()


def get_platform() -> str:
    """Get the current platform name."""
    return platform_detector.platform


def get_platform_normalized() -> str:
    """Get normalized platform name for cross-platform compatibility."""
    return platform_detector.get_platform_normalized()


def get_python_command() -> str:
    """Get the Python command to use."""
    return platform_detector.python_cmd


def is_windows() -> bool:
    """Check if running on Windows."""
    return platform_detector.is_windows()


def is_unix_like() -> bool:
    """Check if running on Unix-like system."""
    return platform_detector.is_unix_like()


def run_platform_command(cmd: str, **kwargs) -> subprocess.CompletedProcess:
    """Run a command with platform-appropriate settings."""
    return platform_detector.run_command(cmd, **kwargs)


def is_in_conda_env() -> bool:
    """Check if running in a conda/mamba environment."""
    return platform_detector.is_in_conda_env()


def get_conda_env_name() -> str | None:
    """Get the name of the current conda/mamba environment."""
    return platform_detector.get_conda_env_name()


def get_conda_python_path() -> str | None:
    """Get the conda/mamba environment Python path."""
    return platform_detector.get_conda_python_path()


def get_conda_executable() -> str | None:
    """Get the conda or mamba executable to use."""
    return platform_detector.get_conda_executable()


def safe_print(message: str, success_symbol: str = "✅", fallback_symbol: str = "[OK]") -> None:
    """Print a message with cross-platform compatible symbols.

    Args:
        message: The message to print
        success_symbol: Unicode symbol to use on capable terminals
        fallback_symbol: ASCII fallback symbol
    """
    import sys

    # Try to use Unicode symbols on capable terminals
    if hasattr(sys.stdout, "encoding") and sys.stdout.encoding:
        try:
            # Test if we can encode the success symbol
            success_symbol.encode(sys.stdout.encoding)
            print(f"{success_symbol} {message}")
        except (UnicodeEncodeError, LookupError):
            # Fall back to ASCII
            print(f"{fallback_symbol} {message}")
    else:
        # Default to ASCII fallback
        print(f"{fallback_symbol} {message}")


def safe_console_print(console, message: str, style: str | None = None, **kwargs) -> None:
    """Print a message using Rich console with cross-platform Unicode fallback.

    Args:
        console: Rich console instance
        message: The message to print
        style: Rich style to apply
        **kwargs: Additional arguments to pass to console.print
    """
    try:
        # Try Rich console first
        console.print(message, style=style, **kwargs)
    except UnicodeEncodeError:
        # Try without emoji/unicode characters
        ascii_message = _convert_to_ascii(message)
        try:
            console.print(ascii_message, style=style, **kwargs)
        except UnicodeEncodeError:
            # Final fallback to plain print
            print(ascii_message)


def _convert_to_ascii(message: str) -> str:
    """Convert Unicode emoji and symbols to ASCII equivalents.

    Args:
        message: The message to convert

    Returns:
        ASCII-safe version of the message
    """
    # Common emoji/symbol replacements
    replacements = {
        "🔍": "[SEARCH]",
        "📦": "[PACKAGE]",
        "✅": "[OK]",
        "❌": "[ERROR]",
        "⚠️": "[WARNING]",
        "📁": "[FOLDER]",
        "🐍": "[PYTHON]",
        "📊": "[STATS]",
        "🧪": "[TEST]",
        "🐳": "[DOCKER]",
        "🍺": "[HOMEBREW]",
        "🪣": "[SCOOP]",
        "🎉": "[SUCCESS]",
        "🔗": "[LINK]",
        "📥": "[DOWNLOAD]",
        "📄": "[PDF]",
        "🔒": "[SECURE]",
        "→": "->",
        "←": "<-",
        "↑": "^",
        "↓": "v",
        "⏭️": "[SKIP]",
        "⏯️": "[PAUSE]",
        "⏹️": "[STOP]",
        "🔧": "[CONFIG]",
        "🧹": "[CLEAN]",
        "📝": "[NOTE]",
        "🚀": "[LAUNCH]",
        "🔥": "[HOT]",
        "💡": "[IDEA]",
        "⭐": "[STAR]",
        "🎯": "[TARGET]",
        "🎪": "[CIRCUS]",
        "🎨": "[ART]",
        "🌟": "[STAR]",
        "💫": "[SPARKLE]",
        "🌈": "[RAINBOW]",
        "🎈": "[BALLOON]",
        "🎭": "[THEATRE]",
        "🔮": "[CRYSTAL]",
        "🪄": "[MAGIC]",
        "🎲": "[DICE]",
        # Add more as needed
    }

    ascii_message = message
    for emoji, replacement in replacements.items():
        ascii_message = ascii_message.replace(emoji, replacement)

    return ascii_message<|MERGE_RESOLUTION|>--- conflicted
+++ resolved
@@ -182,10 +182,7 @@
             return "conda-forge" in result.stdout
         except (subprocess.TimeoutExpired, FileNotFoundError, Exception):
             return False
-<<<<<<< HEAD
-=======
-
->>>>>>> e2d318cd
+
     def run_command(self, cmd: str, shell: bool = True, **kwargs) -> subprocess.CompletedProcess:
         """Run a command with platform-appropriate settings."""
         if self.is_windows():
