[build-system]
requires = ["hatchling"]
build-backend = "hatchling.build"

[project]
name = "rxiv-maker"
<<<<<<< HEAD
version = "1.4.5"
=======
# version managed by hatch-vcs from git tags
dynamic = ["version"]
>>>>>>> 7bff55d5
authors = [
    {name = "Rxiv-Maker Contributors", email = "rxiv.maker@gmail.com"},
]
keywords = ["latex", "markdown", "scientific-writing", "publishing", "automation", "cli", "command-line", "hatch"]
classifiers = [
    "Development Status :: 4 - Beta",
    "Intended Audience :: Science/Research",
    "License :: OSI Approved :: MIT License",
    "Operating System :: OS Independent",
    "Programming Language :: Python :: 3",
    "Programming Language :: Python :: 3.11",
    "Programming Language :: Python :: 3.12",
    "Topic :: Scientific/Engineering",
    "Topic :: Text Processing :: Markup :: LaTeX",
    "Topic :: Text Processing :: Markup :: Markdown",
]
description = "Automated LaTeX article generation with modern CLI and figure creation capabilities"
readme = "README.md"
requires-python = ">=3.11"
dependencies = [
    "matplotlib>=3.7.0",
    "seaborn>=0.12.0",
    "numpy>=1.24.0",
    "pandas>=2.0.0",
    "scipy>=1.10.0",
    "Pillow>=9.0.0",
    "pypdf>=3.0.0",
    "PyYAML>=6.0.0",
    "python-dotenv>=1.0.0",
    "crossref-commons>=0.0.7",
    "lazydocs>=0.4.8",
    "types-requests>=2.32.4.20250611",
    "pytest>=7.4.4",
    "ruff>=0.12.2",
    "pre-commit>=4.2.0",
    "folder2md4llms>=0.4.28",
    "click>=8.0.0",
    "rich>=13.0.0",
    "rich-click>=1.6.0",
    "typing-extensions>=4.0.0",
    "packaging>=21.0.0",
]

[project.optional-dependencies]
all = ["rxiv-maker[dev]"]
dev = [
    "pytest>=7.4,<8.0",
    "py>=1.11.0",
    "ruff>=0.8.0",
    "mypy>=1.0",
    "types-PyYAML>=6.0.0",
    "nox>=2023.0.0",
    "pytest-cov>=4.0",
    "coverage[toml]>=7.0",
    "pytest-notebook>=0.10.0",
    "nbstripout>=0.7.1",
    "pre-commit>=4.0.0",
    "lazydocs>=0.4.8",
    "pytest-timeout>=2.0.0",
    "pytest-mock>=3.10.0",
    "pytest-sugar>=0.9.7",
    "pytest-benchmark>=4.0.0",
    "pytest-env>=1.0.0",
    "pytest-snapshot>=0.9.0",
    "pytest-datadir>=1.4.0",
    "pytest-clarity>=1.0.0",
]
minimal = []  # Same as base dependencies
full = []     # Same as base dependencies (system deps handled by installer)
system-deps = []  # Placeholder for system dependency installation

# UV dependency groups configuration
[dependency-groups]
dev = [
    "pytest>=7.4,<8.0",
    "pytest-xdist>=3.8.0",
    "py>=1.11.0",
    "ruff>=0.8.0",
    "mypy>=1.0",
    "types-PyYAML>=6.0.0",
    "nox>=2023.0.0",
    "pytest-cov>=4.0",
    "coverage[toml]>=7.0",
    "pytest-notebook>=0.10.0",
    "nbstripout>=0.7.1",
    "pre-commit>=4.0.0",
    "lazydocs>=0.4.8",
    "hatch>=1.14.1",
    "mkdocs>=1.4.0",
    "mkdocs-material>=9.0.0",
    "mkdocstrings[python]>=0.20.0",
    "twine>=6.1.0",
    "pytest-timeout>=2.0.0",
    "pytest-mock>=3.10.0",
    "pytest-sugar>=0.9.7",
    "pytest-benchmark>=4.0.0",
    "pytest-env>=1.0.0",
    "pytest-snapshot>=0.9.0",
    "pytest-datadir>=1.4.0",
    "pytest-clarity>=1.0.0",
]

# Configure rye to use uv for dependency resolution
[tool.rye]
managed = false

# UV configuration for dependency management
[tool.uv]
dev-dependencies = [
    "pytest>=7.4.4",
    "pytest-xdist>=3.8.0",
    "pytest-benchmark>=5.0.1",
    "pytest-sugar>=1.0.0",
    "pytest-timeout>=2.4.0",
    "pytest-env>=1.1.3",
    "pytest-mock>=3.14.1",
    "pytest-snapshot>=0.9.0",
    "pytest-datadir>=1.4.0",
    "pytest-clarity>=1.0.1",
    "pytest-cov>=6.2.1",
    "pytest-notebook>=0.10.0",
    "nox>=2024.10.9",
    "mypy>=1.17.0",
    "ruff>=0.12.2",
    "pre-commit>=4.2.0",
    "coverage>=7.9.2",
    "types-requests>=2.32.4.20250611",
    "types-pyyaml>=6.0.12.20250516",
    "types-python-dateutil>=2.9.0.20250708",
]

# Ruff configuration (replaces black, isort, flake8, autoflake, docformatter)
[tool.ruff]
# Set the maximum line length to match Black
line-length = 88
target-version = "py311"
exclude = [
    "versioneer.py",
    "rxiv_maker_colab.ipynb",
]

[tool.ruff.lint]
# Enable the following rule sets
select = [
    "E",    # pycodestyle errors
    "W",    # pycodestyle warnings
    "F",    # Pyflakes
    "I",    # isort
    "B",    # flake8-bugbear
    "C4",   # flake8-comprehensions
    "UP",   # pyupgrade
    "D",    # pydocstyle
    "SIM",  # flake8-simplify
]

# Ignore specific rules that conflict with Black or are too strict
ignore = [
    "E203",  # whitespace before ':'
    "D100",  # Missing docstring in public module
    "D104",  # Missing docstring in public package
    "D105",  # Missing docstring in magic method
]

[tool.ruff.format]
# Use double quotes for strings
quote-style = "double"
# Use spaces around the equals sign in keyword arguments
skip-magic-trailing-comma = false
# Prefer hanging indents for function arguments
indent-style = "space"

[tool.ruff.lint.isort]
known-first-party = ["rxiv_maker"]

[tool.ruff.lint.pydocstyle]
# Use Google-style docstrings
convention = "google"

[tool.ruff.lint.per-file-ignores]
# Ignore certain rules in test files (but keep docstring checks for main classes)
"tests/*" = ["D"]
# Ignore debug and example files
"debug_*.py" = ["D"]
"trace_*.py" = ["D"]
"notebooks/*" = ["D", "E501"]
# Ignore auto-generated files
"src/rxiv_maker/_version.py" = ["ALL"]
"rxiv_maker_colab.ipynb" = ["ALL"]

[tool.mypy]
python_version = "3.11"
warn_return_any = false
warn_unused_configs = false
disallow_untyped_defs = false
explicit_package_bases = true
ignore_missing_imports = true

[tool.coverage.run]
source = ["src/rxiv_maker"]
omit = [
    "*/tests/*",
    "*/test_*.py",
]

[tool.coverage.report]
exclude_lines = [
    "pragma: no cover",
    "def __repr__",
    "if self.debug:",
    "if settings.DEBUG",
    "raise AssertionError",
    "raise NotImplementedError",
    "if 0:",
    "if __name__ == .__main__.:",
    "class .*\\bProtocol\\):",
    "@(abc\\.)?abstractmethod",
]

[tool.pytest.ini_options]
testpaths = ["tests"]
python_files = ["test_*.py"]
python_classes = ["Test*"]
python_functions = ["test_*"]
addopts = [
    "-v",
    "--tb=short",
    "--strict-markers",
    "-n",
    "auto"
]
markers = [
    "slow: marks tests as slow (deselect with '-m \"not slow\"')",
    "integration: marks tests as integration tests",
    "unit: marks tests as unit tests",
    "notebook: marks tests as notebook tests",
    "validation: marks tests as validation-related tests",
    "build_manager: marks tests as build manager-related tests",
    "pdf_validation: marks tests as PDF validation-related tests",
    "cli: marks tests as CLI-related tests",
]
filterwarnings = [
    "ignore::DeprecationWarning",
    "ignore::PendingDeprecationWarning",
]

<<<<<<< HEAD
=======
# Hatch configuration
[tool.hatch.version]
source = "vcs"
fallback-version = "1.4.0"

[tool.hatch.build.hooks.vcs]
version-file = "src/rxiv_maker/_version.py"

[tool.hatch.envs.default]
dependencies = [
    "pytest>=7.4.4",
    "pytest-cov>=4.0",
    "mypy>=1.0",
    "ruff>=0.12.2",
    "pre-commit>=4.2.0",
]

[tool.hatch.envs.default.scripts]
test = "pytest {args:tests}"
test-cov = "pytest --cov=src/rxiv_maker {args:tests}"
lint = "ruff check {args:src}"
format = "ruff format {args:src}"
type-check = "mypy {args:src/rxiv_maker}"
all = ["lint", "type-check", "test-cov"]

[tool.hatch.envs.docs]
dependencies = [
    "mkdocs>=1.4.0",
    "mkdocs-material>=9.0.0",
    "mkdocstrings[python]>=0.20.0",
]

[tool.hatch.envs.docs.scripts]
build = "mkdocs build"
serve = "mkdocs serve"

>>>>>>> 7bff55d5
# Console scripts entry point
[project.scripts]
rxiv = "rxiv_maker.cli:main"
rxiv-install-deps = "rxiv_maker.install.manager:main"

# Typos spell checker configuration
[tool.typos.files]
extend-exclude = [
    "*.log",
    "*.bib",
    "*.tex",
    "*.pdf",
    "*.png",
    "*.jpg",
    "*.jpeg",
    "*.svg",
    "build/",
    "dist/",
    ".git/",
    "__pycache__/",
    "*.egg-info/",
]

[tool.typos.default]
extend-ignore-re = [
    # LaTeX commands and environments
    "\\\\[a-zA-Z]+",
    # File paths and URLs
    "[a-zA-Z0-9-_.]+\\.[a-zA-Z0-9]{2,}",
]

[tool.typos.default.extend-words]
# Add technical terms and proper names that might be flagged as typos
rxiv = "rxiv"
arxiv = "arxiv"
biorxiv = "biorxiv"
preprint = "preprint"
doi = "doi"
orcid = "orcid"
yaml = "yaml"
toml = "toml"
# Institution names and proper nouns
instituto = "instituto"  # Portuguese for "institute"
tennant = "tennant"      # Proper surname
# LaTeX formatting sequences
ois = "ois"              # Part of LaTeX accent commands like {\c{c}}ois
# File extensions
fot = "fot"              # LaTeX font outline file extension

# Bandit security scanner configuration
[tool.bandit]
exclude_dirs = [
    "tests",
    "docs",
    ".venv",
    "output",
]
skips = [
    "B101",  # assert_used
    "B404",  # subprocess
    "B601",  # shell_injection
    "B602",  # subprocess_popen_with_shell_equals_true
    "B603",  # subprocess_without_shell_equals_true
    "B604",  # any_other_function_with_shell_equals_true
    "B605",  # start_process_with_a_shell
    "B606",  # start_process_with_no_shell
    "B607",  # start_process_with_partial_path
]

# Mermaid diagram configuration
[tool.mermaid]
theme = "dark"

[tool.mermaid.themeVariables]
primaryColor = "#1f2937"
primaryTextColor = "#ffffff"
primaryBorderColor = "#ffffff"
secondaryBorderColor = "#ffffff"
tertiaryBorderColor = "#ffffff"
secondaryTextColor = "#ffffff"
tertiaryTextColor = "#ffffff"
textColor = "#ffffff"
fontFamily = "Arial, sans-serif"
fontSize = "16px"

# Hatchling build configuration
[tool.hatch.build.targets.wheel]
packages = ["src/rxiv_maker"]

[tool.hatch.build.targets.wheel.force-include]
"src/tex" = "rxiv_maker/tex"

[tool.hatch.build.targets.sdist]
include = [
    "/src",
    "/tests",
    "/README.md",
    "/LICENSE",
    "/CHANGELOG.md",
    "/pyproject.toml"
]<|MERGE_RESOLUTION|>--- conflicted
+++ resolved
@@ -4,12 +4,8 @@
 
 [project]
 name = "rxiv-maker"
-<<<<<<< HEAD
-version = "1.4.5"
-=======
 # version managed by hatch-vcs from git tags
 dynamic = ["version"]
->>>>>>> 7bff55d5
 authors = [
     {name = "Rxiv-Maker Contributors", email = "rxiv.maker@gmail.com"},
 ]
@@ -255,8 +251,6 @@
     "ignore::PendingDeprecationWarning",
 ]
 
-<<<<<<< HEAD
-=======
 # Hatch configuration
 [tool.hatch.version]
 source = "vcs"
@@ -292,8 +286,6 @@
 [tool.hatch.envs.docs.scripts]
 build = "mkdocs build"
 serve = "mkdocs serve"
-
->>>>>>> 7bff55d5
 # Console scripts entry point
 [project.scripts]
 rxiv = "rxiv_maker.cli:main"
