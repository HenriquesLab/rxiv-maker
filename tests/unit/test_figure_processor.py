--- conflicted
+++ resolved
@@ -430,17 +430,10 @@
 
         # Should use figure* environment for dedicated page to allow full page width access
         # Now uses [p!] for stronger placement control (improved in v1.9.3)
-<<<<<<< HEAD
-        assert ("\\begin{figure*}[p]" in latex_result or "\\begin{figure*}[p!]" in latex_result), (
-            "Full-width dedicated page figures should use figure*[p] or figure*[p!] to prevent text overlay"
-        )
-        assert ("\\begin{figure}[p]" not in latex_result and "\\begin{figure}[p!]" not in latex_result), (
-=======
         assert "\\begin{figure*}[p]" in latex_result or "\\begin{figure*}[p!]" in latex_result, (
             "Full-width dedicated page figures should use figure*[p] or figure*[p!] to prevent text overlay"
         )
         assert "\\begin{figure}[p]" not in latex_result and "\\begin{figure}[p!]" not in latex_result, (
->>>>>>> caa307e0
             "Should use figure*[p] or figure*[p!], not figure[p] or figure[p!], for full-width figures to avoid overlay"
         )
 
@@ -478,11 +471,7 @@
 
         # Should use figure* for all dedicated page figures to allow full page width in two-column layouts
         # Now uses [p!] for stronger placement control (improved in v1.9.3)
-<<<<<<< HEAD
-        assert ("\\begin{figure*}[p]" in latex_result_fullpage or "\\begin{figure*}[p!]" in latex_result_fullpage), (
-=======
         assert "\\begin{figure*}[p]" in latex_result_fullpage or "\\begin{figure*}[p!]" in latex_result_fullpage, (
->>>>>>> caa307e0
             "All dedicated page figures should use figure*[p] or figure*[p!] to allow full page width in two-column layouts"
         )
 
@@ -528,24 +517,14 @@
                     caption="Full page caption",
                     attributes={"width": "\\textwidth", "tex_position": "p", "id": "fig:fullpage"},
                 )
-                # Now uses [p!] for stronger placement control (improved in v1.9.3)
-<<<<<<< HEAD
-                assert ("\\begin{figure*}[p]" in fullpage_latex or "\\begin{figure*}[p!]" in fullpage_latex), (
-                    "Full-page textwidth should use figure*[p] or figure*[p!] to prevent overlay"
-                )
-                # v1.9.3: Now uses clearpage wrapper and [p!] positioning for proper text flow
-                assert ("\\begin{figure}[p]" not in fullpage_latex and "\\begin{figure}[p!]" not in fullpage_latex), (
-=======
+                # Now uses [p] for proper placement control (v1.9.4)
                 assert "\\begin{figure*}[p]" in fullpage_latex or "\\begin{figure*}[p!]" in fullpage_latex, (
                     "Full-page textwidth should use figure*[p] or figure*[p!] to prevent overlay"
                 )
-                # v1.9.3: Now uses clearpage wrapper and [p!] positioning for proper text flow
+                # v1.9.4: Removed clearpage wrapper; relies on figure*[p] for proper text flow
                 assert "\\begin{figure}[p]" not in fullpage_latex and "\\begin{figure}[p!]" not in fullpage_latex, (
->>>>>>> caa307e0
                     "Full-page should use figure*[p] or figure*[p!], not figure[p] or figure[p!]"
                 )
-                # v1.9.3: clearpage wrapper ensures proper text flow
-                assert "\\vfill\\clearpage" in fullpage_latex, "Should have clearpage wrapper for text flow"
 
             finally:
                 os.chdir(original_cwd)
