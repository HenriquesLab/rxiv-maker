--- conflicted
+++ resolved
@@ -54,7 +54,6 @@
 # Claude Code configuration
 CLAUDE.md
 .claude
-GEMINI.md
 
 # Byte-compiled / optimized / DLL files
 __pycache__/
@@ -195,7 +194,6 @@
 
 # Environments
 .venv
-.venv-linux
 env/
 venv/
 ENV/
@@ -388,8 +386,5 @@
 # APT repository validation results (temporary files)
 validation-results/
 packaging/validation-results/
-<<<<<<< HEAD
-=======
 .venv-linux
->>>>>>> c6a74dbd
 rxivdraft/MANUSCRIPT/2025__antónio_d_brito_et_al__rxiv.pdf